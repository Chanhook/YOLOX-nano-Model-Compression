#!/usr/bin/env python3
# -*- coding:utf-8 -*-
# Copyright (c) Megvii, Inc. and its affiliates.

import os

import torch
import torch.nn as nn
import torch.distributed as dist

from yolox.data import get_yolox_datadir
from yolox.exp import Exp as MyExp

file_path = os.path.realpath(__file__).split("/")

package = f"yolox.models.{file_path[-2]}"
name = "YOLOX"
name1 = "YOLOPAFPN"
name2 = "YOLOXHead"


class Exp(MyExp):
    def __init__(self):
        super(Exp, self).__init__()
        self.num_classes = 20

        self.depth = 0.33
        self.width = 0.25
<<<<<<< HEAD
        self.backbone_dilated = False  # backbone의 Conv -> dilation 적용
        self.backbone_attn = None  # backbone - CSPLayer - Bottleneck의 attn
        self.fpn_attn = None  # yolopafpn - CSPLayer - Bottleneck의
        self.expansion = 0.5
        self.bottleneck_expansion = 1.0
=======

        self.backbone_dilated = False  # backbone의 Conv -> dilation 적용
        self.backbone_attn = None  # backbone - CSPLayer - Bottleneck의 attn
        self.fpn_attn = None  # yolopafpn - CSPLayer - Bottleneck의
>>>>>>> cdd39973

        # 아래는 수정할 필요 없음
        self.input_size = (416, 416)
        self.random_size = (10, 20)
        self.mosaic_scale = (0.5, 1.5)
        self.test_size = (416, 416)
        self.mosaic_prob = 0.5
        self.enable_mixup = False
        self.dir_name = file_path[-2]
        self.exp_name = os.path.split(os.path.realpath(__file__))[1].split(".")[0]

    def get_model(self, sublinear=False):
        def init_yolo(M):
            for m in M.modules():
                if isinstance(m, nn.BatchNorm2d):
                    m.eps = 1e-3
                    m.momentum = 0.03

        if "model" not in self.__dict__:
            YOLOX = getattr(__import__(package, fromlist=[name]), name)
            YOLOPAFPN = getattr(__import__(package, fromlist=[name1]), name1)
            YOLOXHead = getattr(__import__(package, fromlist=[name2]), name2)

            in_channels = [256, 512, 1024]
            # NANO model use depthwise = True, which is main difference.
            backbone = YOLOPAFPN(
                self.depth,
                self.width,
                in_channels=in_channels,
                act=self.act,
                depthwise=True,
                backbone_dilated=self.backbone_dilated,
                backbone_attn=self.backbone_attn,
                fpn_attn=self.fpn_attn,
                expansion=self.expansion,
                bottleneck_expansion=self.bottleneck_expansion,
            )
            head = YOLOXHead(
                self.num_classes,
                self.width,
                in_channels=in_channels,
                act=self.act,
                depthwise=True,
            )
            self.model = YOLOX(backbone, head)

        self.model.apply(init_yolo)
        self.model.head.initialize_biases(1e-2)
        return self.model

    def get_data_loader(
        self, batch_size, is_distributed, no_aug=False, cache_img=False
    ):
        from yolox.data import (
            VOCDetection,
            TrainTransform,
            YoloBatchSampler,
            DataLoader,
            InfiniteSampler,
            MosaicDetection,
            worker_init_reset_seed,
        )
        from yolox.utils import (
            wait_for_the_master,
            get_local_rank,
        )

        local_rank = get_local_rank()

        with wait_for_the_master(local_rank):
            dataset = VOCDetection(
                data_dir=os.path.join(get_yolox_datadir(), "trainval", "VOCdevkit"),
                image_sets=[("2007", "trainval")],
                img_size=self.input_size,
                preproc=TrainTransform(
                    max_labels=50, flip_prob=self.flip_prob, hsv_prob=self.hsv_prob
                ),
                cache=cache_img,
            )

        dataset = MosaicDetection(
            dataset,
            mosaic=not no_aug,
            img_size=self.input_size,
            preproc=TrainTransform(
                max_labels=120, flip_prob=self.flip_prob, hsv_prob=self.hsv_prob
            ),
            degrees=self.degrees,
            translate=self.translate,
            mosaic_scale=self.mosaic_scale,
            mixup_scale=self.mixup_scale,
            shear=self.shear,
            enable_mixup=self.enable_mixup,
            mosaic_prob=self.mosaic_prob,
            mixup_prob=self.mixup_prob,
        )

        self.dataset = dataset

        if is_distributed:
            batch_size = batch_size // dist.get_world_size()

        sampler = InfiniteSampler(len(self.dataset), seed=self.seed if self.seed else 0)

        batch_sampler = YoloBatchSampler(
            sampler=sampler,
            batch_size=batch_size,
            drop_last=False,
            mosaic=not no_aug,
        )

        dataloader_kwargs = {"num_workers": self.data_num_workers, "pin_memory": True}
        dataloader_kwargs["batch_sampler"] = batch_sampler

        # Make sure each process has different random seed, especially for 'fork' method
        dataloader_kwargs["worker_init_fn"] = worker_init_reset_seed

        train_loader = DataLoader(self.dataset, **dataloader_kwargs)

        return train_loader

    def get_eval_loader(self, batch_size, is_distributed, testdev=False, legacy=False):
        from yolox.data import VOCDetection, ValTransform

        valdataset = VOCDetection(
            data_dir=os.path.join(get_yolox_datadir(), "test", "VOCdevkit"),
            image_sets=[("2007", "test")],
            img_size=self.test_size,
            preproc=ValTransform(legacy=legacy),
        )

        if is_distributed:
            batch_size = batch_size // dist.get_world_size()
            sampler = torch.utils.data.distributed.DistributedSampler(
                valdataset, shuffle=False
            )
        else:
            sampler = torch.utils.data.SequentialSampler(valdataset)

        dataloader_kwargs = {
            "num_workers": self.data_num_workers,
            "pin_memory": True,
            "sampler": sampler,
        }
        dataloader_kwargs["batch_size"] = batch_size
        val_loader = torch.utils.data.DataLoader(valdataset, **dataloader_kwargs)

        return val_loader

    def get_evaluator(self, batch_size, is_distributed, testdev=False, legacy=False):
        from yolox.evaluators import VOCEvaluator

        val_loader = self.get_eval_loader(batch_size, is_distributed, testdev, legacy)
        evaluator = VOCEvaluator(
            dataloader=val_loader,
            img_size=self.test_size,
            confthre=self.test_conf,
            nmsthre=self.nmsthre,
            num_classes=self.num_classes,
        )
        return evaluator<|MERGE_RESOLUTION|>--- conflicted
+++ resolved
@@ -26,18 +26,12 @@
 
         self.depth = 0.33
         self.width = 0.25
-<<<<<<< HEAD
         self.backbone_dilated = False  # backbone의 Conv -> dilation 적용
         self.backbone_attn = None  # backbone - CSPLayer - Bottleneck의 attn
         self.fpn_attn = None  # yolopafpn - CSPLayer - Bottleneck의
         self.expansion = 0.5
         self.bottleneck_expansion = 1.0
-=======
 
-        self.backbone_dilated = False  # backbone의 Conv -> dilation 적용
-        self.backbone_attn = None  # backbone - CSPLayer - Bottleneck의 attn
-        self.fpn_attn = None  # yolopafpn - CSPLayer - Bottleneck의
->>>>>>> cdd39973
 
         # 아래는 수정할 필요 없음
         self.input_size = (416, 416)
